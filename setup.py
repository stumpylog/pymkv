--- conflicted
+++ resolved
@@ -16,14 +16,8 @@
 
 setup(
     name='pymkv',
-<<<<<<< HEAD
-    version='1.0.4',
-    description='A Python wrapper for mkvmerge. It provides support for muxing tracks together, combining multiple '
-                'MKV files, reordering tracks, naming tracks, and other MKV related things.',
-=======
     description='A Python wrapper for mkvmerge. It provides support for muxing, splitting, linking, chapters, tags, '
                 'and attachments through the use of mkvmerge.'
->>>>>>> 47b15885
     long_description=long_description,
     url='https://github.com/sheldonkwoodward/pymkv',
     author='Sheldon Woodward',
